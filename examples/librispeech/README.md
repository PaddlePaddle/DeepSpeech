<<<<<<< HEAD
* s0 for deepspeech2
=======
# LibriSpeech

## CTC
| Model | Config | Test Set |  WER | Valid Loss |
| --- | --- | --- | --- | --- |
| DeepSpeech2 | conf/deepspeech2.yaml | test-clean | 0.069357 | 15.078561 |
| DeepSpeech2 | release 1.8.5 | test-clean | 0.074939 | 15.351633 |
>>>>>>> a9d0117c
<|MERGE_RESOLUTION|>--- conflicted
+++ resolved
@@ -1,11 +1 @@
-<<<<<<< HEAD
-* s0 for deepspeech2
-=======
-# LibriSpeech
-
-## CTC
-| Model | Config | Test Set |  WER | Valid Loss |
-| --- | --- | --- | --- | --- |
-| DeepSpeech2 | conf/deepspeech2.yaml | test-clean | 0.069357 | 15.078561 |
-| DeepSpeech2 | release 1.8.5 | test-clean | 0.074939 | 15.351633 |
->>>>>>> a9d0117c
+* s0 is for deepspeech