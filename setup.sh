#! /usr/bin/env  bash

source utils/log.sh


SUDO='sudo'
if [ $(id -u) -eq 0 ]; then
  SUDO=''
fi

<<<<<<< HEAD
if [ -e /etc/lsb-release ];then
    #${SUDO} apt-get update
=======
if [ -e /etc/lsb-release ]; then
>>>>>>> 9ac99f7c
    ${SUDO} apt-get install -y pkg-config libflac-dev libogg-dev libvorbis-dev libboost-dev swig python3-dev
else
    error_msg "Please using Ubuntu or install `pkg-config libflac-dev libogg-dev libvorbis-dev libboost-dev swig python3-dev` by user."
    exit -1
fi

# install python dependencies
if [ -f "requirements.txt" ]; then
    pip3 install -r requirements.txt
fi
if [ $? != 0 ]; then
    error_msg "Install python dependencies failed !!!"
    exit 1
fi

# install package libsndfile
python3 -c "import soundfile"
if [ $? != 0 ]; then
    info_msg "Install package libsndfile into default system path."
    wget "http://www.mega-nerd.com/libsndfile/files/libsndfile-1.0.28.tar.gz"
    if [ $? != 0 ]; then
        error_msg "Download libsndfile-1.0.28.tar.gz failed !!!"
        exit 1
    fi
    tar -zxvf libsndfile-1.0.28.tar.gz
    cd libsndfile-1.0.28
    ./configure > /dev/null && make > /dev/null && make install > /dev/null
    cd ..
    rm -rf libsndfile-1.0.28
    rm libsndfile-1.0.28.tar.gz
fi

# install decoders
python3 -c "import pkg_resources; pkg_resources.require(\"swig_decoders==1.1\")"
if [ $? != 0 ]; then
    cd deepspeech/decoders/swig > /dev/null
    sh setup.sh
    cd - > /dev/null
fi
python3 -c "import pkg_resources; pkg_resources.require(\"swig_decoders==1.1\")"
if [ $? != 0 ]; then
   error_msg "Please check why decoder install error!"
   exit -1
fi

info_msg "Install all dependencies successfully."<|MERGE_RESOLUTION|>--- conflicted
+++ resolved
@@ -8,12 +8,8 @@
   SUDO=''
 fi
 
-<<<<<<< HEAD
-if [ -e /etc/lsb-release ];then
+if [ -e /etc/lsb-release ]; then
     #${SUDO} apt-get update
-=======
-if [ -e /etc/lsb-release ]; then
->>>>>>> 9ac99f7c
     ${SUDO} apt-get install -y pkg-config libflac-dev libogg-dev libvorbis-dev libboost-dev swig python3-dev
 else
     error_msg "Please using Ubuntu or install `pkg-config libflac-dev libogg-dev libvorbis-dev libboost-dev swig python3-dev` by user."
