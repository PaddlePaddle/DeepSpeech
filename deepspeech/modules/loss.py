# Copyright (c) 2021 PaddlePaddle Authors. All Rights Reserved.
#
# Licensed under the Apache License, Version 2.0 (the "License");
# you may not use this file except in compliance with the License.
# You may obtain a copy of the License at
#
#     http://www.apache.org/licenses/LICENSE-2.0
#
# Unless required by applicable law or agreed to in writing, software
# distributed under the License is distributed on an "AS IS" BASIS,
# WITHOUT WARRANTIES OR CONDITIONS OF ANY KIND, either express or implied.
# See the License for the specific language governing permissions and
# limitations under the License.

import logging

import paddle
from paddle import nn
from paddle.nn import functional as F
from paddle.nn import initializer as I

logger = logging.getLogger(__name__)

__all__ = ['CTCLoss', "LabelSmoothingLoss"]


class CTCLoss(nn.Layer):
    def __init__(self, blank=0, reduction='sum', batch_average=False):
        super().__init__()
        # last token id as blank id
        self.loss = nn.CTCLoss(blank=blank, reduction=reduction)
        self.batch_average = batch_average

    def forward(self, logits, ys_pad, hlens, ys_lens):
        """Compute CTC loss.

        Args:
            logits ([paddle.Tensor]): [B, Tmax, D]
            ys_pad ([paddle.Tensor]): [B, Tmax]
            hlens ([paddle.Tensor]): [B]
            ys_lens ([paddle.Tensor]): [B]

        Returns:
            [paddle.Tensor]: scalar. If reduction is 'none', then (N), where N = \text{batch size}.
        """
        B = paddle.shape(logits)[0]
        # warp-ctc need logits, and do softmax on logits by itself
        # warp-ctc need activation with shape [T, B, V + 1]
        # logits: (B, L, D) -> (L, B, D)
        logits = logits.transpose([1, 0, 2])
        loss = self.loss(logits, ys_pad, hlens, ys_lens)
<<<<<<< HEAD

        # wenet do batch-size average, deepspeech2 not do this
        # Batch-size average
        # loss = loss / paddle.shape(logits)[1]
        return loss


class LabelSmoothingLoss(nn.Layer):
    """Label-smoothing loss.
    In a standard CE loss, the label's data distribution is:
        [0,1,2] ->
        [
            [1.0, 0.0, 0.0],
            [0.0, 1.0, 0.0],
            [0.0, 0.0, 1.0],
        ]
    In the smoothing version CE Loss,some probabilities
    are taken from the true label prob (1.0) and are divided
    among other labels.
        e.g.
        smoothing=0.1
        [0,1,2] ->
        [
            [0.9, 0.05, 0.05],
            [0.05, 0.9, 0.05],
            [0.05, 0.05, 0.9],
        ]

    """

    def __init__(self,
                 size: int,
                 padding_idx: int,
                 smoothing: float,
                 normalize_length: bool=False):
        """Label-smoothing loss.

        Args:
            size (int): the number of class
            padding_idx (int): padding class id which will be ignored for loss
            smoothing (float): smoothing rate (0.0 means the conventional CE)
            normalize_length (bool): True, normalize loss by sequence length; False, normalize loss by batch size. Defaults to False.
        """
        super().__init__()
        self.size = size
        self.padding_idx = padding_idx
        self.smoothing = smoothing
        self.confidence = 1.0 - smoothing
        self.normalize_length = normalize_length
        self.criterion = nn.KLDivLoss(reduction="none")

    def forward(self, x: paddle.Tensor, target: paddle.Tensor) -> paddle.Tensor:
        """Compute loss between x and target.
        The model outputs and data labels tensors are flatten to
        (batch*seqlen, class) shape and a mask is applied to the
        padding part which should not be calculated for loss.
        Args:
            x (paddle.Tensor): prediction (batch, seqlen, class)
            target (paddle.Tensor):
                target signal masked with self.padding_id (batch, seqlen)
        Returns:
            loss (paddle.Tensor) : The KL loss, scalar float value
        """
        B, T, D = paddle.shape(x)
        assert D == self.size
        x = x.reshape((-1, self.size))
        target = target.reshape(-1)

        # use zeros_like instead of torch.no_grad() for true_dist,
        # since no_grad() can not be exported by JIT
        true_dist = paddle.full_like(x, self.smoothing / (self.size - 1))
        ignore = target == self.padding_idx  # (B,)
        ignore = ignore.cast(target.dtype)

        #target = target * (1 - ignore)  # avoid -1 index
        target = target.masked_fill(ignore, 0)  # avoid -1 index
        true_dist += F.one_hot(target, self.size) * self.confidence

        kl = self.criterion(F.log_softmax(x, axis=1), true_dist)

        total = len(target) - int(ignore.sum())
        denom = total if self.normalize_length else B
        #numer = (kl * (1 - ignore)).sum()
        numer = kl.masked_fill(ignore.unsqueeze(1), 0).sum()
        return numer / denom
=======
        if self.batch_average:
            # Batch-size average
            loss = loss / B
        return loss
>>>>>>> 9ac99f7c
<|MERGE_RESOLUTION|>--- conflicted
+++ resolved
@@ -49,11 +49,9 @@
         # logits: (B, L, D) -> (L, B, D)
         logits = logits.transpose([1, 0, 2])
         loss = self.loss(logits, ys_pad, hlens, ys_lens)
-<<<<<<< HEAD
-
-        # wenet do batch-size average, deepspeech2 not do this
-        # Batch-size average
-        # loss = loss / paddle.shape(logits)[1]
+        if self.batch_average:
+            # Batch-size average
+            loss = loss / B
         return loss
 
 
@@ -134,10 +132,4 @@
         denom = total if self.normalize_length else B
         #numer = (kl * (1 - ignore)).sum()
         numer = kl.masked_fill(ignore.unsqueeze(1), 0).sum()
-        return numer / denom
-=======
-        if self.batch_average:
-            # Batch-size average
-            loss = loss / B
-        return loss
->>>>>>> 9ac99f7c
+        return numer / denom